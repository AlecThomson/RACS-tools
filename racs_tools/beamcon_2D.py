--- conflicted
+++ resolved
@@ -202,15 +202,10 @@
             "sfactor": sfactor
         }
     )
-
-<<<<<<< HEAD
-    newim = smooth(datadict, conv_mode=conv_mode, verbose=verbose)
+    newim = smooth(datadict, conv_mode=conv_mode)
     if datadict['4d']:
         # make it back into a 4D image
         newim = np.expand_dims(np.expand_dims(newim, axis=0), axis=0)
-=======
-    newim = smooth(datadict, conv_mode=conv_mode)
->>>>>>> 985e47bd
     datadict.update(
         {
             "newimage": newim,
