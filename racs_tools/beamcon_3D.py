--- conflicted
+++ resolved
@@ -611,11 +611,7 @@
 
         # Get gaussian beam factors
         facs = getfacs(
-<<<<<<< HEAD
             beams=datadict[key]["beams"],
-=======
-            beams=datadict[key]['beams'],
->>>>>>> a8764b3c
             convbeams=convbeams,
             dx=datadict[key]["dx"],
             dy=datadict[key]["dy"],
