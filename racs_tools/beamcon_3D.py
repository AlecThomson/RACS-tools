--- conflicted
+++ resolved
@@ -147,11 +147,7 @@
         header (fits.Header): FITS header.
 
     Returns:
-<<<<<<< HEAD
-        Tuple[Table, int]: Table of beams and number of beams.
-=======
         Tuple[Table, int, str]: Table of beams, number of beams, and beamlog filename.
->>>>>>> e51549a4
     """
     # Add beamlog info to dict just in case
     dirname = os.path.dirname(file)
@@ -315,12 +311,8 @@
         if not dxas == dyas:
             raise Exception("GRID MUST BE SAME IN X AND Y")
         # Get beam info
-<<<<<<< HEAD
-        beam, nchan = getbeams(i=i, file=file, header=header, datadict=datadict,)
-=======
         beam, nchan, beamlog = getbeams(file=file, header=header)
         datadict[f"cube_{i}"]["beamlog"] = beamlog
->>>>>>> e51549a4
         datadict[f"cube_{i}"]["beam"] = beam
         datadict[f"cube_{i}"]["nchan"] = nchan
     return datadict
