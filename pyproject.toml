[tool.poetry]
name = "racs-tools"
<<<<<<< HEAD
version = "4.0.0"
=======
version = "0.0.0" # A placeholder
>>>>>>> 2713fd50
description = "Useful scripts for RACS."
authors = ["Alec Thomson"]
license = "BSD"
readme = "README.md"
packages = [{include = "racs_tools"}]

[tool.poetry.dependencies]
python = ">=3.8"
numpy = "<2"
astropy = ">=5"
radio_beam = "*"
scipy = "*"
spectral_cube = ">=0.6.3"
tqdm = "*"
numba = "*"
mpi4py = {version = ">=3", optional = true}

[tool.poetry.dev-dependencies]
black = "*"
isort = "*"

[tool.poetry.extras]
mpi = ["mpi4py"]

[tool.poetry.scripts]
beamcon_2D = "racs_tools.beamcon_2D:cli"
beamcon_3D = "racs_tools.beamcon_3D:cli"
getnoise_list = "racs_tools.getnoise_list:cli"


[tool.poetry-dynamic-versioning]
enable = true
vcs = "git"

[build-system]
requires = ["poetry-core>=1.0.0", "poetry-dynamic-versioning>=1.0.0,<2.0.0"]
build-backend = "poetry_dynamic_versioning.backend"<|MERGE_RESOLUTION|>--- conflicted
+++ resolved
@@ -1,10 +1,6 @@
 [tool.poetry]
 name = "racs-tools"
-<<<<<<< HEAD
-version = "4.0.0"
-=======
 version = "0.0.0" # A placeholder
->>>>>>> 2713fd50
 description = "Useful scripts for RACS."
 authors = ["Alec Thomson"]
 license = "BSD"
