--- conflicted
+++ resolved
@@ -53,11 +53,6 @@
 
       - name: Set up Docker Buildx
         uses: docker/setup-buildx-action@v3
-<<<<<<< HEAD
-        
-=======
-
->>>>>>> 47db1364
       - name: Build and push Docker image
         id: push
         uses: docker/build-push-action@v6
@@ -65,19 +60,11 @@
           context: .
           file: Dockerfile-${{ matrix.name }}  # Builds the correct Dockerfile
           push: true
-<<<<<<< HEAD
-          tags: ${{ env.REGISTRY }}/${{ github.repository }}/${{ matrix.name }}:${{ env.TAG_SUFFIX }}  # Explicitly set tag
-          labels: ${{ steps.meta.outputs.labels }}
-          cache-from: type=gha
-          cache-to: type=gha,mode=max
-          
-=======
           tags: ${{ env.REGISTRY }}/${{ github.repository_owner }}/${{ matrix.name }}:${{ env.TAG_SUFFIX }}  # Explicitly set tag
           labels: ${{ steps.meta.outputs.labels }}
           cache-from: type=gha
           cache-to: type=gha,mode=max
 
->>>>>>> 47db1364
       # - name: Debug build output
       #   run: |
       #     docker images ${{ env.REGISTRY }}/${{ github.repository_owner }}/${{ matrix.name }}
