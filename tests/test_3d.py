#!/usr/bin/env python3
# -*- coding: utf-8 -*-

import os
import shutil
import subprocess as sp
import unittest

import astropy.units as u
import numpy as np
import schwimmbad
from astropy.io import fits
from astropy.table import Table
from radio_beam import Beam, Beams
from test_2d import check_images, cleanup, mirsmooth

from racs_tools import beamcon_3D


<<<<<<< HEAD
def smoothcube(outf: str, target_beam: Beam):
=======
def smoothcube(outf: str, target_beam: Beam) -> str:
    """Smooth a FITS cube to a target beam.

    Args:
        outf (str): FITS cube to smooth.
        target_beam (Beam): Target beam.

    Returns:
        str: Output FITS cube.
    """
>>>>>>> f8ac9eee
    cube = np.squeeze(fits.getdata(outf))
    header = fits.getheader(outf)
    with fits.open(outf) as hdulist:
        beams = Beams.from_fits_bintable(hdulist[1])

    smoothcube = []

    for image, beam in zip(cube, beams):
        hdu = fits.PrimaryHDU(data=image, header=header)
        hdu.header = beam.attach_to_header(hdu.header)
        hdu.writeto("tmp.fits", overwrite=True)
        outim, smoothim, smoothfits = mirsmooth("tmp.fits", target_beam)
        smoothcube.append(fits.getdata(smoothfits))
        os.remove("tmp.fits")
        os.remove(smoothfits)
        shutil.rmtree(outim)
        shutil.rmtree(smoothim)

    smoothcube = np.array(smoothcube)
    cube_hdu = fits.PrimaryHDU(data=smoothcube, header=header)
    cube_hdu.header = target_beam.attach_to_header(cube_hdu.header)

    smooth_outf = "smoothcube.fits"
    cube_hdu.writeto(smooth_outf, overwrite=True)

    return smooth_outf


def make_3d_image(beams: Beams) -> str:
    """Make a fake 3D image from with a Gaussian beam.

    Args:
        beams (Beams): Gaussian beams.

    Returns:
        str: FITS cube filename.
    """
    pix_scale = 2.5 * u.arcsec

    freqs = np.linspace(1, 2, len(beams)) * u.GHz

    cube = []
    for beam in beams:
        data = beam.as_kernel(pixscale=pix_scale, x_size=100, y_size=100).array
        data /= data.max()
        cube.append(data)

    cube = np.array(cube)[np.newaxis]

    hdu = fits.PrimaryHDU(data=cube)
    hdu.header["BUNIT"] = "Jy/beam"
    hdu.header["CDELT1"] = -pix_scale.to(u.deg).value
    hdu.header["CDELT2"] = pix_scale.to(u.deg).value
    hdu.header["CDELT3"] = (freqs[1] - freqs[0]).to(u.Hz).value
    hdu.header["CDELT4"] = 1
    hdu.header["CRPIX1"] = 50
    hdu.header["CRPIX2"] = 50
    hdu.header["CRPIX3"] = 1
    hdu.header["CRPIX4"] = 1
    hdu.header["CRVAL1"] = 0
    hdu.header["CRVAL2"] = 0
    hdu.header["CRVAL3"] = freqs[0].to(u.Hz).value
    hdu.header["CRVAL4"] = 1
    hdu.header["CTYPE1"] = "RA---SIN"
    hdu.header["CTYPE2"] = "DEC--SIN"
    hdu.header["CTYPE3"] = "FREQ"
    hdu.header["CTYPE4"] = "STOKES"
    hdu.header["CUNIT1"] = "deg"
    hdu.header["CUNIT2"] = "deg"
    hdu.header["CUNIT3"] = "Hz"
    hdu.header["CUNIT4"] = ""
    hdu.header["EQUINOX"] = 2000.0
    hdu.header["RADESYS"] = "FK5"
    hdu.header["LONPOLE"] = 180.0
    hdu.header["LATPOLE"] = 0.0
    hdu.header["CASAMBM"] = True
    tiny = np.finfo(np.float32).tiny
    chans = np.arange(len(freqs))
    pols = np.zeros_like(chans)  # Zeros because we take the first one
    beam_table = Table(
        data=[
            # Replace NaNs with np.finfo(np.float32).tiny - this is the smallest
            # positive number that can be represented in float32
            # We use this to keep CASA happy
            np.nan_to_num(beams.major.to(u.arcsec), nan=tiny * u.arcsec),
            np.nan_to_num(beams.minor.to(u.arcsec), nan=tiny * u.arcsec),
            np.nan_to_num(beams.pa.to(u.deg), nan=tiny * u.deg),
            chans,
            pols,
        ],
        names=["BMAJ", "BMIN", "BPA", "CHAN", "POL"],
        dtype=["f4", "f4", "f4", "i4", "i4"],
    )
    tab_hdu = fits.table_to_hdu(beam_table)
    tab_header = tab_hdu.header
    tab_header["EXTNAME"] = "BEAMS"
    tab_header["NCHAN"] = len(freqs)
    tab_header["NPOL"] = 1  # Only one pol for now
    new_hdulist = fits.HDUList([hdu, tab_hdu])

    outf = "3d.fits"
    new_hdulist.writeto(outf, overwrite=True)

    return outf


<<<<<<< HEAD
class test_Beamcon2D(unittest.TestCase):
=======
class test_Beamcon3D(unittest.TestCase):
    """Test the beamcon_3D script."""

>>>>>>> f8ac9eee
    def setUp(self) -> None:
        """Set up the test."""
        self.orginal_beams = Beams(
            major=np.linspace(50, 10, 10) * u.arcsec,
            minor=np.linspace(10, 10, 10) * u.arcsec,
            pa=np.random.uniform(0, 180, 10) * u.deg,
        )
        test_image = make_3d_image(self.orginal_beams)

        self.test_image = test_image
        self.target_beam = Beam(60 * u.arcsec, 60 * u.arcsec, 0 * u.deg)
        smoothfits = smoothcube(test_image, self.target_beam)
        self.test_cube = smoothfits

        self.files = [
            test_image,
            smoothfits,
        ]

    def test_robust(self):
        """Test the robust mode."""
        beamcon_3D.main(
            infile=[self.test_image],
            suffix="robust",
            conv_mode="robust",
            mode="total",
            bmaj=self.target_beam.major.to(u.arcsec).value,
            bmin=self.target_beam.minor.to(u.arcsec).value,
            bpa=self.target_beam.pa.to(u.deg).value,
        )

        fname_beamcon = self.test_image.replace(".fits", ".robust.fits")
        self.files.append(fname_beamcon)
        check_images(self.test_cube, fname_beamcon), "Beamcon does not match Miriad"

    def test_astropy(self):
        """Test the astropy mode."""
        beamcon_3D.main(
            infile=[self.test_image],
            suffix="astropy",
            conv_mode="astropy",
            mode="total",
            bmaj=self.target_beam.major.to(u.arcsec).value,
            bmin=self.target_beam.minor.to(u.arcsec).value,
            bpa=self.target_beam.pa.to(u.deg).value,
        )

        fname_beamcon = self.test_image.replace(".fits", ".astropy.fits")
        self.files.append(fname_beamcon)
        check_images(self.test_cube, fname_beamcon), "Beamcon does not match Miriad"

    def test_scipy(self):
        """Test the scipy mode."""
        beamcon_3D.main(
            infile=[self.test_image],
            suffix="scipy",
            conv_mode="scipy",
            mode="total",
            bmaj=self.target_beam.major.to(u.arcsec).value,
            bmin=self.target_beam.minor.to(u.arcsec).value,
            bpa=self.target_beam.pa.to(u.deg).value,
        )
        fname_beamcon = self.test_image.replace(".fits", ".scipy.fits")
        self.files.append(fname_beamcon)
        check_images(self.test_cube, fname_beamcon), "Beamcon does not match Miriad"

    def tearDown(self) -> None:
        """Tear down the test."""
        cleanup(self.files)


if __name__ == "__main__":
    unittest.TestLoader.sortTestMethodsUsing = None
    suite = unittest.TestLoader().loadTestsFromTestCase(test_Beamcon3D)
    unittest.TextTestRunner(verbosity=1).run(suite)<|MERGE_RESOLUTION|>--- conflicted
+++ resolved
@@ -17,9 +17,6 @@
 from racs_tools import beamcon_3D
 
 
-<<<<<<< HEAD
-def smoothcube(outf: str, target_beam: Beam):
-=======
 def smoothcube(outf: str, target_beam: Beam) -> str:
     """Smooth a FITS cube to a target beam.
 
@@ -30,7 +27,6 @@
     Returns:
         str: Output FITS cube.
     """
->>>>>>> f8ac9eee
     cube = np.squeeze(fits.getdata(outf))
     header = fits.getheader(outf)
     with fits.open(outf) as hdulist:
@@ -137,13 +133,9 @@
     return outf
 
 
-<<<<<<< HEAD
-class test_Beamcon2D(unittest.TestCase):
-=======
 class test_Beamcon3D(unittest.TestCase):
     """Test the beamcon_3D script."""
 
->>>>>>> f8ac9eee
     def setUp(self) -> None:
         """Set up the test."""
         self.orginal_beams = Beams(
