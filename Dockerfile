FROM continuumio/miniconda3

RUN echo "Updating apt repositories"
RUN apt update && apt upgrade -y
RUN DEBIAN_FRONTEND="noninteractive" apt-get -y install tzdata
RUN apt install -y build-essential gfortran
RUN apt autoremove -y
RUN apt clean -y
<<<<<<< HEAD
=======
# RUN cd / \
# && git clone https://github.com/AlecThomson/RACS-tools
RUN mkdir /tmp/numba_cache & chmod 777 /tmp/numba_cache & NUMBA_CACHE_DIR=/tmp/numba_cache
>>>>>>> 72ee36ef
WORKDIR ./
ENV NUMBA_CACHE_DIR=/tmp/numba_cache
ADD . /tmp/
RUN conda env create -f /tmp/environment.yml

# Pull the environment name out of the environment.yml
RUN echo "source activate racs-tools" > ~/.bashrc
ENV PATH /opt/conda/envs/racs-tools/bin:$PATH<|MERGE_RESOLUTION|>--- conflicted
+++ resolved
@@ -6,12 +6,7 @@
 RUN apt install -y build-essential gfortran
 RUN apt autoremove -y
 RUN apt clean -y
-<<<<<<< HEAD
-=======
-# RUN cd / \
-# && git clone https://github.com/AlecThomson/RACS-tools
 RUN mkdir /tmp/numba_cache & chmod 777 /tmp/numba_cache & NUMBA_CACHE_DIR=/tmp/numba_cache
->>>>>>> 72ee36ef
 WORKDIR ./
 ENV NUMBA_CACHE_DIR=/tmp/numba_cache
 ADD . /tmp/
